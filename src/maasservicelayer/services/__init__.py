# Copyright 2024-2025 Canonical Ltd.  This software is licensed under the
# GNU Affero General Public License version 3 (see the file LICENSE).

from typing import Callable, Self

from maasservicelayer.context import Context
from maasservicelayer.db.repositories.database_configurations import (
    DatabaseConfigurationsRepository,
)
from maasservicelayer.db.repositories.dhcpsnippets import (
    DhcpSnippetsRepository,
)
from maasservicelayer.db.repositories.discoveries import DiscoveriesRepository
from maasservicelayer.db.repositories.dnsdata import DNSDataRepository
from maasservicelayer.db.repositories.dnspublications import (
    DNSPublicationRepository,
)
from maasservicelayer.db.repositories.dnsresources import DNSResourceRepository
from maasservicelayer.db.repositories.domains import DomainsRepository
from maasservicelayer.db.repositories.events import (
    EventsRepository,
    EventTypesRepository,
)
from maasservicelayer.db.repositories.external_auth import (
    ExternalAuthRepository,
)
from maasservicelayer.db.repositories.fabrics import FabricsRepository
from maasservicelayer.db.repositories.filestorage import FileStorageRepository
from maasservicelayer.db.repositories.interfaces import InterfaceRepository
from maasservicelayer.db.repositories.ipranges import IPRangesRepository
from maasservicelayer.db.repositories.machines import MachinesRepository
from maasservicelayer.db.repositories.mdns import MDNSRepository
from maasservicelayer.db.repositories.neighbours import NeighboursRepository
from maasservicelayer.db.repositories.nodegrouptorackcontrollers import (
    NodeGroupToRackControllersRepository,
)
from maasservicelayer.db.repositories.nodes import NodesRepository
from maasservicelayer.db.repositories.notification_dismissal import (
    NotificationDismissalsRepository,
)
from maasservicelayer.db.repositories.notifications import (
    NotificationsRepository,
)
from maasservicelayer.db.repositories.rdns import RDNSRepository
from maasservicelayer.db.repositories.reservedips import ReservedIPsRepository
from maasservicelayer.db.repositories.resource_pools import (
    ResourcePoolRepository,
)
from maasservicelayer.db.repositories.scriptresults import (
    ScriptResultsRepository,
)
from maasservicelayer.db.repositories.service_status import (
    ServiceStatusRepository,
)
from maasservicelayer.db.repositories.spaces import SpacesRepository
from maasservicelayer.db.repositories.sshkeys import SshKeysRepository
from maasservicelayer.db.repositories.sslkeys import SSLKeysRepository
from maasservicelayer.db.repositories.staticipaddress import (
    StaticIPAddressRepository,
)
from maasservicelayer.db.repositories.staticroutes import (
    StaticRoutesRepository,
)
from maasservicelayer.db.repositories.subnet_utilization import (
    SubnetUtilizationRepository,
)
from maasservicelayer.db.repositories.subnets import SubnetsRepository
from maasservicelayer.db.repositories.users import UsersRepository
from maasservicelayer.db.repositories.vlans import VlansRepository
from maasservicelayer.db.repositories.vmcluster import VmClustersRepository
from maasservicelayer.db.repositories.zones import ZonesRepository
from maasservicelayer.services.agents import AgentsService
from maasservicelayer.services.auth import AuthService
from maasservicelayer.services.base import ServiceCache
from maasservicelayer.services.configurations import ConfigurationsService
from maasservicelayer.services.dhcpsnippets import DhcpSnippetsService
from maasservicelayer.services.discoveries import DiscoveriesService
from maasservicelayer.services.dnsdata import DNSDataService
from maasservicelayer.services.dnspublications import DNSPublicationsService
from maasservicelayer.services.dnsresourcerecordsets import (
    V3DNSResourceRecordSetsService,
)
from maasservicelayer.services.dnsresources import DNSResourcesService
from maasservicelayer.services.domains import DomainsService
from maasservicelayer.services.database_configurations import (
    DatabaseConfigurationsService,
)
from maasservicelayer.services.events import EventsService
from maasservicelayer.services.external_auth import ExternalAuthService
from maasservicelayer.services.fabrics import FabricsService
from maasservicelayer.services.filestorage import FileStorageService
from maasservicelayer.services.interfaces import InterfacesService
from maasservicelayer.services.ipranges import IPRangesService
from maasservicelayer.services.leases import LeasesService
from maasservicelayer.services.machines import MachinesService
from maasservicelayer.services.machines_v2 import MachinesV2Service
from maasservicelayer.services.mdns import MDNSService
from maasservicelayer.services.neighbours import NeighboursService
from maasservicelayer.services.nodegrouptorackcontrollers import (
    NodeGroupToRackControllersService,
)
from maasservicelayer.services.nodes import NodesService
from maasservicelayer.services.notification_dismissal import (
    NotificationDismissalService,
)
from maasservicelayer.services.notifications import NotificationsService
from maasservicelayer.services.rdns import RDNSService
from maasservicelayer.services.reservedips import ReservedIPsService
from maasservicelayer.services.resource_pools import ResourcePoolsService
from maasservicelayer.services.scriptresult import ScriptResultsService
from maasservicelayer.services.secrets import (
    SecretsService,
    SecretsServiceFactory,
)
from maasservicelayer.services.service_status import ServiceStatusService
from maasservicelayer.services.spaces import SpacesService
from maasservicelayer.services.sshkeys import SshKeysService
from maasservicelayer.services.sslkey import SSLKeysService
from maasservicelayer.services.staticipaddress import StaticIPAddressService
from maasservicelayer.services.staticroutes import StaticRoutesService
from maasservicelayer.services.subnet_utilization import (
    V3SubnetUtilizationService,
)
from maasservicelayer.services.subnets import SubnetsService
from maasservicelayer.services.temporal import TemporalService
from maasservicelayer.services.users import UsersService
from maasservicelayer.services.vlans import VlansService
from maasservicelayer.services.vmcluster import VmClustersService
from maasservicelayer.services.zones import ZonesService


class CacheForServices:
    def __init__(self):
        self.cache: dict[str, ServiceCache] = {}

    def get(self, name: str, fn: Callable) -> ServiceCache:
        """Get the ServiceCache for service named *name*.
        Params:
            - name: class name of the service
            - fn: function to create the cache if it doesn't exists
        Returns:
            ServiceCache: cache for the specified service.
        """
        if name in self.cache:
            return self.cache[name]
        self.cache[name] = fn()
        return self.cache[name]

    async def close(self) -> None:
        """Perform all the shutdown operations for all caches."""
        for cache in self.cache.values():
            await cache.close()


class ServiceCollectionV3:
    """Provide all v3 services."""

    # Keep them in alphabetical order, please
    agents: AgentsService
    auth: AuthService
    database_configurations: DatabaseConfigurationsService
    configurations: ConfigurationsService
    dhcpsnippets: DhcpSnippetsService
    discoveries: DiscoveriesService
    dnsdata: DNSDataService
    dnspublications: DNSPublicationsService
    dnsresources: DNSResourcesService
    domains: DomainsService
    events: EventsService
    external_auth: ExternalAuthService
    fabrics: FabricsService
    filestorage: FileStorageService
    interfaces: InterfacesService
    ipranges: IPRangesService
    leases: LeasesService
    machines: MachinesService
    machines_v2: MachinesV2Service
    mdns: MDNSService
    neighbours: NeighboursService
    nodegrouptorackcontrollers: NodeGroupToRackControllersService
    nodes: NodesService
    notifications: NotificationsService
    notifications_dismissal: NotificationDismissalService
    rdns: RDNSService
    reservedips: ReservedIPsService
    resource_pools: ResourcePoolsService
    scriptresults: ScriptResultsService
    secrets: SecretsService
    service_status: ServiceStatusService
    spaces: SpacesService
    sshkeys: SshKeysService
    sslkeys: SSLKeysService
    staticipaddress: StaticIPAddressService
    staticroutes: StaticRoutesService
    subnets: SubnetsService
    temporal: TemporalService
    users: UsersService
    v3dnsrrsets: V3DNSResourceRecordSetsService
    v3subnet_utilization: V3SubnetUtilizationService
    vlans: VlansService
    vmclusters: VmClustersService
    zones: ZonesService

    @classmethod
    async def produce(
        cls,
        context: Context,
        cache: CacheForServices,
    ) -> Self:
        services = cls()
        services.database_configurations = DatabaseConfigurationsService(
            context=context,
            database_configurations_repository=DatabaseConfigurationsRepository(
                context
            ),
        )
        services.service_status = ServiceStatusService(
            context=context,
            service_status_repository=ServiceStatusRepository(context),
        )
        services.secrets = await SecretsServiceFactory.produce(
            context=context,
<<<<<<< HEAD
            database_configurations_service=services.database_configurations,
        )
        services.configurations = ConfigurationsService(
            context=context,
            database_configurations_service=services.database_configurations,
            secrets_service=services.secrets
=======
            config_service=services.configurations,
            cache=cache.get(
                SecretsService.__name__, SecretsService.build_cache_object
            ),  # type: ignore
>>>>>>> a36a8cbe
        )
        services.temporal = TemporalService(
            context=context,
            cache=cache.get(
                TemporalService.__name__, TemporalService.build_cache_object
            ),
        )
        services.events = EventsService(
            context=context,
            events_repository=EventsRepository(context),
            eventtypes_repository=EventTypesRepository(context),
        )
        services.scriptresults = ScriptResultsService(
            context=context,
            scriptresults_repository=ScriptResultsRepository(context),
        )
        services.nodes = NodesService(
            context=context,
            secrets_service=services.secrets,
            events_service=services.events,
            scriptresults_service=services.scriptresults,
            nodes_repository=NodesRepository(context),
        )
        services.vmclusters = VmClustersService(
            context=context, vmcluster_repository=VmClustersRepository(context)
        )
        services.zones = ZonesService(
            context=context,
            nodes_service=services.nodes,
            vmcluster_service=services.vmclusters,
            zones_repository=ZonesRepository(context),
            cache=cache.get(
                ZonesService.__name__, ZonesService.build_cache_object
            ),  # type: ignore
        )
        services.resource_pools = ResourcePoolsService(
            context=context,
            resource_pools_repository=ResourcePoolRepository(context),
        )
        services.machines = MachinesService(
            context=context,
            secrets_service=services.secrets,
            events_service=services.events,
            scriptresults_service=services.scriptresults,
            machines_repository=MachinesRepository(context),
        )
        services.machines_v2 = MachinesV2Service(context=context)
        services.dnspublications = DNSPublicationsService(
            context=context,
            temporal_service=services.temporal,
            dnspublication_repository=DNSPublicationRepository(context),
        )
        services.staticipaddress = StaticIPAddressService(
            context=context,
            temporal_service=services.temporal,
            configurations_service=services.configurations,
            staticipaddress_repository=StaticIPAddressRepository(context),
        )
        services.dhcpsnippets = DhcpSnippetsService(
            context=context,
            dhcpsnippets_repository=DhcpSnippetsRepository(context),
        )
        services.ipranges = IPRangesService(
            context=context,
            temporal_service=services.temporal,
            dhcpsnippets_service=services.dhcpsnippets,
            ipranges_repository=IPRangesRepository(context),
        )
<<<<<<< HEAD
        services.nodegrouptorackcontrollers = NodeGroupToRackControllersService(
            context=context,
            nodegrouptorackcontrollers_repository=NodeGroupToRackControllersRepository(
                context
            ),
        )
        services.dnspublications = DNSPublicationsService(
            context=context,
            temporal_service=services.temporal,
            dnspublication_repository=DNSPublicationRepository(context),
        )
        services.staticipaddress = StaticIPAddressService(
            context=context,
            temporal_service=services.temporal,
            staticipaddress_repository=StaticIPAddressRepository(context),
        )
        services.subnets = SubnetsService(
            context=context,
            temporal_service=services.temporal,
            staticipaddress_service=services.staticipaddress,
            ipranges_service=services.ipranges,
            staticroutes_service=services.staticroutes,
            reservedips_service=services.reservedips,
            dhcpsnippets_service=services.dhcpsnippets,
            nodegrouptorackcontrollers_service=services.nodegrouptorackcontrollers,
            subnets_repository=SubnetsRepository(context),
        )
        services.fabrics = FabricsService(
            context=context,
            vlans_service=services.vlans,
            subnets_service=services.subnets,
            interfaces_service=services.interfaces,
            fabrics_repository=FabricsRepository(context),
        )
=======
>>>>>>> a36a8cbe
        services.sshkeys = SshKeysService(
            context=context,
            sshkeys_repository=SshKeysRepository(context),
            cache=cache.get(
                SshKeysService.__name__, SshKeysService.build_cache_object
            ),  # type: ignore
        )
        services.sslkeys = SSLKeysService(
            context=context,
            sslkey_repository=SSLKeysRepository(context),
        )
        services.notifications = NotificationsService(
            context=context, repository=NotificationsRepository(context)
        )
        services.notifications_dismissal = NotificationDismissalService(
            context=context,
            repository=NotificationDismissalsRepository(context),
        )
        services.filestorage = FileStorageService(
            context=context, repository=FileStorageRepository(context)
        )
        services.users = UsersService(
            context=context,
            users_repository=UsersRepository(context),
            staticipaddress_service=services.staticipaddress,
            ipranges_service=services.ipranges,
            nodes_service=services.nodes,
            sshkey_service=services.sshkeys,
            sslkey_service=services.sslkeys,
            notification_service=services.notifications,
            notification_dismissal_service=services.notifications_dismissal,
            filestorage_service=services.filestorage,
        )
        services.domains = DomainsService(
            context=context,
            configurations_service=services.configurations,
            dnspublications_service=services.dnspublications,
            users_service=services.users,
            domains_repository=DomainsRepository(context),
        )
        services.dnsresources = DNSResourcesService(
            context=context,
            domains_service=services.domains,
            dnspublications_service=services.dnspublications,
            dnsresource_repository=DNSResourceRepository(context),
        )
        services.interfaces = InterfacesService(
            context=context,
            temporal_service=services.temporal,
            dnspublication_service=services.dnspublications,
            dnsresource_service=services.dnsresources,
            domain_service=services.domains,
            node_service=services.nodes,
            interface_repository=InterfaceRepository(context),
        )
        services.vlans = VlansService(
            context=context,
            temporal_service=services.temporal,
            nodes_service=services.nodes,
            vlans_repository=VlansRepository(context),
        )
        services.spaces = SpacesService(
            context=context,
            vlans_service=services.vlans,
            spaces_repository=SpacesRepository(context),
        )
        services.reservedips = ReservedIPsService(
            context=context,
            temporal_service=services.temporal,
            reservedips_repository=ReservedIPsRepository(context),
        )
        services.staticroutes = StaticRoutesService(
            context=context,
            staticroutes_repository=StaticRoutesRepository(context),
        )
        services.nodegrouptorackcontrollers = NodeGroupToRackControllersService(
            context=context,
            nodegrouptorackcontrollers_repository=NodeGroupToRackControllersRepository(
                context
            ),
        )
        services.subnets = SubnetsService(
            context=context,
            temporal_service=services.temporal,
            staticipaddress_service=services.staticipaddress,
            ipranges_service=services.ipranges,
            staticroutes_service=services.staticroutes,
            reservedips_service=services.reservedips,
            dhcpsnippets_service=services.dhcpsnippets,
            nodegrouptorackcontrollers_service=services.nodegrouptorackcontrollers,
            subnets_repository=SubnetsRepository(context),
        )
        services.dnsdata = DNSDataService(
            context=context,
            dnspublications_service=services.dnspublications,
            domains_service=services.domains,
            dnsresources_service=services.dnsresources,
            dnsdata_repository=DNSDataRepository(context),
        )
        services.fabrics = FabricsService(
            context=context,
            vlans_service=services.vlans,
            subnets_service=services.subnets,
            interfaces_service=services.interfaces,
            fabrics_repository=FabricsRepository(context),
        )
        services.leases = LeasesService(
            context=context,
            dnsresource_service=services.dnsresources,
            node_service=services.nodes,
            staticipaddress_service=services.staticipaddress,
            subnet_service=services.subnets,
            interface_service=services.interfaces,
            iprange_service=services.ipranges,
        )
        services.leases = LeasesService(
            context=context,
            dnsresource_service=services.dnsresources,
            node_service=services.nodes,
            staticipaddress_service=services.staticipaddress,
            subnet_service=services.subnets,
            interface_service=services.interfaces,
            iprange_service=services.ipranges,
        )
        services.auth = AuthService(
            context=context,
            secrets_service=services.secrets,
            users_service=services.users,
        )
        services.external_auth = ExternalAuthService(
            context=context,
            secrets_service=services.secrets,
            users_service=services.users,
            external_auth_repository=ExternalAuthRepository(context),
            cache=cache.get(
                ExternalAuthService.__name__,
                ExternalAuthService.build_cache_object,
            ),  # type: ignore
        )
        services.agents = AgentsService(
            context=context,
            configurations_service=services.configurations,
            users_service=services.users,
            cache=cache.get(
                AgentsService.__name__, AgentsService.build_cache_object
            ),  # type: ignore
        )
        services.v3dnsrrsets = V3DNSResourceRecordSetsService(
            context=context,
            domains_service=services.domains,
            dnsresource_service=services.dnsresources,
            dnsdata_service=services.dnsdata,
            staticipaddress_service=services.staticipaddress,
            subnets_service=services.subnets,
        )
        services.v3subnet_utilization = V3SubnetUtilizationService(
            context=context,
            subnets_service=services.subnets,
            subnet_utilization_repository=SubnetUtilizationRepository(context),
        )
        services.mdns = MDNSService(
            context=context, mdns_repository=MDNSRepository(context)
        )
        services.rdns = RDNSService(
            context=context, rdns_repository=RDNSRepository(context)
        )
        services.neighbours = NeighboursService(
            context=context,
            neighbours_repository=NeighboursRepository(context),
        )
        services.discoveries = DiscoveriesService(
            context=context,
            discoveries_repository=DiscoveriesRepository(context),
            mdns_service=services.mdns,
            rdns_service=services.rdns,
            neighbours_service=services.neighbours,
        )
        return services<|MERGE_RESOLUTION|>--- conflicted
+++ resolved
@@ -220,19 +220,15 @@
         )
         services.secrets = await SecretsServiceFactory.produce(
             context=context,
-<<<<<<< HEAD
             database_configurations_service=services.database_configurations,
+            cache=cache.get(
+                SecretsService.__name__, SecretsService.build_cache_object
+            ),  # type: ignore
         )
         services.configurations = ConfigurationsService(
             context=context,
             database_configurations_service=services.database_configurations,
             secrets_service=services.secrets
-=======
-            config_service=services.configurations,
-            cache=cache.get(
-                SecretsService.__name__, SecretsService.build_cache_object
-            ),  # type: ignore
->>>>>>> a36a8cbe
         )
         services.temporal = TemporalService(
             context=context,
@@ -301,43 +297,6 @@
             dhcpsnippets_service=services.dhcpsnippets,
             ipranges_repository=IPRangesRepository(context),
         )
-<<<<<<< HEAD
-        services.nodegrouptorackcontrollers = NodeGroupToRackControllersService(
-            context=context,
-            nodegrouptorackcontrollers_repository=NodeGroupToRackControllersRepository(
-                context
-            ),
-        )
-        services.dnspublications = DNSPublicationsService(
-            context=context,
-            temporal_service=services.temporal,
-            dnspublication_repository=DNSPublicationRepository(context),
-        )
-        services.staticipaddress = StaticIPAddressService(
-            context=context,
-            temporal_service=services.temporal,
-            staticipaddress_repository=StaticIPAddressRepository(context),
-        )
-        services.subnets = SubnetsService(
-            context=context,
-            temporal_service=services.temporal,
-            staticipaddress_service=services.staticipaddress,
-            ipranges_service=services.ipranges,
-            staticroutes_service=services.staticroutes,
-            reservedips_service=services.reservedips,
-            dhcpsnippets_service=services.dhcpsnippets,
-            nodegrouptorackcontrollers_service=services.nodegrouptorackcontrollers,
-            subnets_repository=SubnetsRepository(context),
-        )
-        services.fabrics = FabricsService(
-            context=context,
-            vlans_service=services.vlans,
-            subnets_service=services.subnets,
-            interfaces_service=services.interfaces,
-            fabrics_repository=FabricsRepository(context),
-        )
-=======
->>>>>>> a36a8cbe
         services.sshkeys = SshKeysService(
             context=context,
             sshkeys_repository=SshKeysRepository(context),
