# Copyright 2024-2025 Canonical Ltd.  This software is licensed under the
# GNU Affero General Public License version 3 (see the file LICENSE).

import abc
from dataclasses import dataclass
from typing import Any

from maasservicelayer.context import Context
from maasservicelayer.db.repositories.secrets import SecretsRepository
<<<<<<< HEAD
from maasservicelayer.services import DatabaseConfigurationsService
from maasservicelayer.services.base import Service
=======
from maasservicelayer.services.base import Service, ServiceCache
from maasservicelayer.services.configurations import ConfigurationsService
>>>>>>> a36a8cbe
from maasservicelayer.vault.api.models.exceptions import VaultNotFoundException
from maasservicelayer.vault.manager import (
    AsyncVaultManager,
    get_region_vault_manager,
)

UNSET = object()


# This is a duplicate of maasserver/secrets.py as it would import django runtime here
class SecretNotFound(Exception):
    """Raised when a secret is not found."""

    def __init__(self, path: str):
        self.path = path
        super().__init__(f"Secret '{path}' not found")


@dataclass(slots=True)
class SecretsServiceCache(ServiceCache):
    vault_manager: AsyncVaultManager | None = None

    async def close(self) -> None:
        if self.vault_manager:
            await self.vault_manager.close()


class SecretsService(Service, abc.ABC):
    """
    Abstract base class for managing secrets.
    This class defines the interface for managing secrets, both composite secrets (dict-like structures)
    and simple secrets (single values). It provides abstract methods for setting, getting, and deleting secrets.
    """

    SIMPLE_SECRET_KEY = "secret"

    @staticmethod
    def build_cache_object() -> SecretsServiceCache:
        return SecretsServiceCache()

    @abc.abstractmethod
    async def set_composite_secret(
        self, path: str, value: dict[str, Any]
    ) -> None:
        """Create or update a composite secret."""
        pass

    @abc.abstractmethod
    async def set_simple_secret(self, path: str, value: Any) -> None:
        """Create or update a simple secret."""
        pass

    @abc.abstractmethod
    async def delete(self, path: str) -> None:
        """Delete a secret."""
        pass

    # This abstraction comes from the legacy django application. Keep it until we don't move away and we can refactor the
    # existing secrets to a proper structure.
    @abc.abstractmethod
    async def get_composite_secret(
        self, path: str, default: Any = UNSET
    ) -> Any:
        """Return the value for a composite secret."""
        pass

    async def get_simple_secret(self, path: str, default: Any = UNSET) -> Any:
        """Return the value for a simple secret."""
        try:
            secret = await self.get_composite_secret(path)
        except SecretNotFound:
            if default is UNSET:
                raise
            return default
        return secret[self.SIMPLE_SECRET_KEY]


class LocalSecretsStorageService(SecretsService):
    """Service to store and retrieve secrets from the database."""

    def __init__(
        self,
        context: Context,
        secrets_repository: SecretsRepository | None = None,
        cache: SecretsServiceCache | None = None,
    ):
        super().__init__(context, cache)
        self.secrets_repository = (
            secrets_repository
            if secrets_repository
            else SecretsRepository(context)
        )

    async def set_composite_secret(
        self, path: str, value: dict[str, Any]
    ) -> None:
        return await self.secrets_repository.create_or_update(path, value)

    async def set_simple_secret(self, path: str, value: Any) -> None:
        await self.set_composite_secret(
            path, value={self.SIMPLE_SECRET_KEY: value}
        )

    async def delete(self, path: str) -> None:
        return await self.secrets_repository.delete(path)

    async def get_composite_secret(
        self, path: str, default: Any = UNSET
    ) -> Any:
        secret = await self.secrets_repository.get(path)
        if not secret:
            if default is UNSET:
                raise SecretNotFound(path)
            return default
        return secret.value


class VaultSecretsService(SecretsService):
    def __init__(
        self, context: Context, cache: SecretsServiceCache | None = None
    ):
        super().__init__(context, cache)

    @Service.from_cache_or_execute(attr="vault_manager")
    async def _get_vault_manager(self) -> AsyncVaultManager:
        # We know we are using Vault, so the manager can't be None
        return get_region_vault_manager()  # type: ignore

    async def set_composite_secret(
        self, path: str, value: dict[str, Any]
    ) -> None:
        vault_manager = await self._get_vault_manager()
        await vault_manager.set(path, value)

    async def set_simple_secret(self, path: str, value: Any) -> None:
        vault_manager = await self._get_vault_manager()
        await vault_manager.set(path, {self.SIMPLE_SECRET_KEY: value})

    async def delete(self, path: str) -> None:
        vault_manager = await self._get_vault_manager()
        await vault_manager.delete(path)

    async def get_composite_secret(
        self, path: str, default: Any = UNSET
    ) -> Any:
        try:
            vault_manager = await self._get_vault_manager()
            secret = await vault_manager.get(path)
        except VaultNotFoundException:
            if default is UNSET:
                raise SecretNotFound(path)  # noqa: B904
            return default
        return secret


class SecretsServiceFactory:
    """
    A factory class to produce a SecretService based on the configuration settings.
    This factory class is responsible for creating the appropriate `SecretService` implementation
    based on the configuration settings related to the usage of Vault for secret management.
    The factory reads the configuration only once and caches the result for future requests.
    """

    VAULT_CONFIG_NAME = "vault_enabled"
    IS_VAULT_ENABLED = None

    @classmethod
    async def produce(
        cls,
        context: Context,
<<<<<<< HEAD
        database_configurations_service: DatabaseConfigurationsService,
=======
        config_service: ConfigurationsService,
        cache: SecretsServiceCache | None = None,
>>>>>>> a36a8cbe
    ) -> SecretsService:
        """
        Produce a `SecretService` based on the configuration settings.
        This method checks if Vault integration is enabled by reading the configuration from the database.
        If the `IS_VAULT_ENABLED` class-level variable is not yet set, it will query the configuration table
        through the provided `connection` to determine whether Vault integration should be used or not.
        Note:
        -----
        The factory caches the result of whether Vault integration is enabled or not,
        and subsequent calls to this method will return the cached result for performance reasons.
        If the application configuration changes, a cleanup of the cache or a restart of the application
        is required to re-evaluate the Vault settings.
        """
        if cls.IS_VAULT_ENABLED is None:
            result = await database_configurations_service.get(
                cls.VAULT_CONFIG_NAME
            )
            cls.IS_VAULT_ENABLED = result if result else False
        if cls.IS_VAULT_ENABLED:
            return VaultSecretsService(context=context, cache=cache)
        return LocalSecretsStorageService(context=context, cache=cache)

    @classmethod
    def clear(cls) -> None:
        """
        Clear the cached configuration, allowing the factory to re-evaluate Vault settings.
        This method clears the cached `IS_VAULT_ENABLED` variable, allowing the factory to re-evaluate
        the Vault settings when the next `produce` method is called.
        """
        cls.IS_VAULT_ENABLED = None<|MERGE_RESOLUTION|>--- conflicted
+++ resolved
@@ -7,13 +7,8 @@
 
 from maasservicelayer.context import Context
 from maasservicelayer.db.repositories.secrets import SecretsRepository
-<<<<<<< HEAD
-from maasservicelayer.services import DatabaseConfigurationsService
-from maasservicelayer.services.base import Service
-=======
 from maasservicelayer.services.base import Service, ServiceCache
 from maasservicelayer.services.configurations import ConfigurationsService
->>>>>>> a36a8cbe
 from maasservicelayer.vault.api.models.exceptions import VaultNotFoundException
 from maasservicelayer.vault.manager import (
     AsyncVaultManager,
@@ -184,12 +179,8 @@
     async def produce(
         cls,
         context: Context,
-<<<<<<< HEAD
         database_configurations_service: DatabaseConfigurationsService,
-=======
-        config_service: ConfigurationsService,
         cache: SecretsServiceCache | None = None,
->>>>>>> a36a8cbe
     ) -> SecretsService:
         """
         Produce a `SecretService` based on the configuration settings.
